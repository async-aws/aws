{
    "name": "async-aws/ses",
    "type": "library",
    "description": "Async AWS SES client.",
    "keywords": [
        "aws",
        "ses"
    ],
    "license": "MIT",
    "require": {
        "php": "^7.2.5",
<<<<<<< HEAD
        "ext-json": "*",
=======
        "ext-SimpleXML": "*",
>>>>>>> dace0836
        "async-aws/core": "^0.3",
        "symfony/http-client-contracts": "^1.0 || ^2.0"
    },
    "extra": {
        "branch-alias": {
            "dev-master": "0.2-dev"
        }
    },
    "autoload": {
        "psr-4": {
            "AsyncAws\\Ses\\": ""
        },
        "exclude-from-classmap": [
            "/Tests/"
        ]
    }
}<|MERGE_RESOLUTION|>--- conflicted
+++ resolved
@@ -9,11 +9,7 @@
     "license": "MIT",
     "require": {
         "php": "^7.2.5",
-<<<<<<< HEAD
         "ext-json": "*",
-=======
-        "ext-SimpleXML": "*",
->>>>>>> dace0836
         "async-aws/core": "^0.3",
         "symfony/http-client-contracts": "^1.0 || ^2.0"
     },
